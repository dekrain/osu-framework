--- conflicted
+++ resolved
@@ -1,55 +1,42 @@
-<Project Sdk="Microsoft.NET.Sdk">
-  <Import Project="..\LangVer.props" />
-  <PropertyGroup>
-    <TargetFramework>net461</TargetFramework>
-    <OutputType>WinExe</OutputType>
-    <PlatformTarget>AnyCPU</PlatformTarget>
-    <GenerateAssemblyConfigurationAttribute>false</GenerateAssemblyConfigurationAttribute>
-    <Company></Company>
-    <Authors />
-    <Version>1.0.0.0</Version>
-    <Copyright>Copyright © ppy Pty Ltd 2017</Copyright>
-  </PropertyGroup>
-  <ItemGroup>
-<<<<<<< HEAD
-    <Reference Include="Newtonsoft.Json, Version=10.0.0.0, Culture=neutral, PublicKeyToken=30ad4fe6b2a6aeed">
-      <HintPath>$(SolutionDir)\packages\Newtonsoft.Json.10.0.3\lib\net45\Newtonsoft.Json.dll</HintPath>
-    </Reference>
-    <Reference Include="nunit.framework, Version=3.8.1.0, Culture=neutral, PublicKeyToken=2638cd05610744eb, processorArchitecture=MSIL">
-      <HintPath>$(SolutionDir)\packages\NUnit.3.8.1\lib\net45\nunit.framework.dll</HintPath>
-      <Private>True</Private>
-    </Reference>
-    <Reference Include="OpenTK, Version=3.0.0.0, Culture=neutral, PublicKeyToken=bad199fe84eb3df4, processorArchitecture=MSIL">
-      <HintPath>$(SolutionDir)\packages\OpenTK.3.0.0-git00009\lib\net20\OpenTK.dll</HintPath>
-      <Private>True</Private>
-    </Reference>
-    <Reference Include="System" />
-    <Reference Include="System.Drawing" />
-    <Reference Include="System.Net.Http" />
-=======
-    <ProjectReference Include="..\osu.Framework\osu.Framework.csproj" />
->>>>>>> d3192a30
-  </ItemGroup>
-  <ItemGroup>
-    <PackageReference Include="Newtonsoft.Json" Version="10.0.3" />
-    <PackageReference Include="NUnit" Version="3.8.1" />
-    <PackageReference Include="OpenTK" Version="3.0.0-git00009" />
-  </ItemGroup>
-  <ItemGroup>
-    <None Include="..\osu-framework.licenseheader">
-      <Link>osu-framework.licenseheader</Link>
-    </None>
-  </ItemGroup>
-  <ItemGroup>
-    <Service Include="{82A7F48D-3B50-4B1E-B82E-3ADA8210C358}" />
-  </ItemGroup>
-  <ItemGroup>
-    <EmbeddedResource Include="Resources\Tracks\sample-track.mp3" />
-    <EmbeddedResource Include="Resources\Textures\sample-texture.png" />
-  </ItemGroup>
-  <ItemGroup>
-    <Content Include="OpenTK.dll.config">
-      <CopyToOutputDirectory>PreserveNewest</CopyToOutputDirectory>
-    </Content>
-  </ItemGroup>
+﻿<Project Sdk="Microsoft.NET.Sdk">
+  <Import Project="..\LangVer.props" />
+  <PropertyGroup>
+    <TargetFramework>net461</TargetFramework>
+    <OutputType>WinExe</OutputType>
+    <PlatformTarget>AnyCPU</PlatformTarget>
+    <GenerateAssemblyConfigurationAttribute>false</GenerateAssemblyConfigurationAttribute>
+    <Company>
+    </Company>
+    <Authors />
+    <Version>1.0.0.0</Version>
+    <Copyright>Copyright © ppy Pty Ltd 2017</Copyright>
+  </PropertyGroup>
+  <ItemGroup>
+    <ProjectReference Include="..\osu.Framework\osu.Framework.csproj" />
+  </ItemGroup>
+  <ItemGroup>
+    <PackageReference Include="Newtonsoft.Json" Version="10.0.3" />
+    <PackageReference Include="NUnit" Version="3.8.1" />
+    <PackageReference Include="OpenTK" Version="3.0.0-git00009" />
+  </ItemGroup>
+  <ItemGroup>
+    <None Include="..\osu-framework.licenseheader">
+      <Link>osu-framework.licenseheader</Link>
+    </None>
+  </ItemGroup>
+  <ItemGroup>
+    <Service Include="{82A7F48D-3B50-4B1E-B82E-3ADA8210C358}" />
+  </ItemGroup>
+  <ItemGroup>
+    <EmbeddedResource Include="Resources\Tracks\sample-track.mp3" />
+    <EmbeddedResource Include="Resources\Textures\sample-texture.png" />
+  </ItemGroup>
+  <ItemGroup>
+    <Content Include="OpenTK.dll.config">
+      <CopyToOutputDirectory>PreserveNewest</CopyToOutputDirectory>
+    </Content>
+  </ItemGroup>
+  <ItemGroup>
+    <Reference Include="System.Net.Http" />
+  </ItemGroup>
 </Project>