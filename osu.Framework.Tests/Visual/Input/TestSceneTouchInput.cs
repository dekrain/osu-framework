// Copyright (c) ppy Pty Ltd <contact@ppy.sh>. Licensed under the MIT Licence.
// See the LICENCE file in the repository root for full licence text.

using System;
using System.Collections.Generic;
using System.Linq;
using NUnit.Framework;
using osu.Framework.Extensions.Color4Extensions;
using osu.Framework.Graphics;
using osu.Framework.Graphics.Containers;
using osu.Framework.Graphics.Shapes;
using osu.Framework.Graphics.Sprites;
using osu.Framework.Input;
using osu.Framework.Input.Events;
using osu.Framework.Input.StateChanges;
using osu.Framework.Input.States;
using osu.Framework.Testing;
using osuTK;
using osuTK.Graphics;
using osuTK.Input;

namespace osu.Framework.Tests.Visual.Input
{
    public class TestSceneTouchInput : ManualInputManagerTestScene
    {
        private static readonly TouchSource[] touch_sources = (TouchSource[])Enum.GetValues(typeof(TouchSource));

        private Container<InputReceptor> receptors;

        [SetUp]
        public new void SetUp() => Schedule(() =>
        {
            Children = new Drawable[]
            {
                new Container
                {
                    RelativeSizeAxes = Axes.Both,
                    Children = new Drawable[]
                    {
                        new Box
                        {
                            RelativeSizeAxes = Axes.Both,
                            Colour = Color4.Gray.Darken(2f),
                        },
                        new SpriteText
                        {
                            Anchor = Anchor.BottomCentre,
                            Origin = Anchor.BottomCentre,
                            Text = "Parent"
                        },
                    }
                },
                receptors = new Container<InputReceptor>
                {
                    Padding = new MarginPadding { Bottom = 20f },
                    RelativeSizeAxes = Axes.Both,
                    ChildrenEnumerable = touch_sources.Select(s => new InputReceptor(s)
                    {
                        RelativePositionAxes = Axes.Both,
                        RelativeSizeAxes = Axes.Both,
                        Colour = Color4.Gray.Lighten((float)s / TouchState.MAX_TOUCH_COUNT),
                        X = (float)s / TouchState.MAX_TOUCH_COUNT,
                    })
                },
                new TestSceneTouchVisualiser.TouchVisualiser(),
            };
        });

        private float getTouchXPos(TouchSource source) => receptors[(int)source].DrawPosition.X + 10f;
        private Vector2 getTouchDownPos(TouchSource source) => receptors.ToScreenSpace(new Vector2(getTouchXPos(source), 1f));
        private Vector2 getTouchMovePos(TouchSource source) => receptors.ToScreenSpace(new Vector2(getTouchXPos(source), receptors.DrawHeight / 2f));
        private Vector2 getTouchUpPos(TouchSource source) => receptors.ToScreenSpace(new Vector2(getTouchXPos(source), receptors.DrawHeight - 1f));

        [Test]
        public void TestTouchInputHandling()
        {
            AddStep("activate touches", () =>
            {
                foreach (var s in touch_sources)
                    InputManager.BeginTouch(new Touch(s, getTouchDownPos(s)));
            });

            AddAssert("received correct event for each receptor", () =>
            {
                foreach (var r in receptors)
                {
                    // attempt dequeuing from touch events queue.
                    if (!(r.TouchEvents.TryDequeue(out TouchEvent te) && te is TouchDownEvent touchDown))
                        return false;

                    // check correct provided information.
                    if (touchDown.ScreenSpaceTouch.Source != r.AssociatedSource ||
                        touchDown.ScreenSpaceTouch.Position != getTouchDownPos(r.AssociatedSource) ||
                        touchDown.ScreenSpaceTouchDownPosition != getTouchDownPos(r.AssociatedSource))
                        return false;

                    // check no other events popped up.
                    if (r.TouchEvents.Count > 0)
                        return false;
                }

                return true;
            });

            AddStep("move touches", () =>
            {
                foreach (var s in touch_sources)
                    InputManager.MoveTouchTo(new Touch(s, getTouchMovePos(s)));
            });

            AddAssert("received correct event for each receptor", () =>
            {
                foreach (var r in receptors)
                {
                    if (!(r.TouchEvents.TryDequeue(out TouchEvent te) && te is TouchMoveEvent touchMove))
                        return false;

                    if (touchMove.ScreenSpaceTouch.Source != r.AssociatedSource ||
                        touchMove.ScreenSpaceTouch.Position != getTouchMovePos(r.AssociatedSource) ||
                        touchMove.ScreenSpaceLastTouchPosition != getTouchDownPos(r.AssociatedSource) ||
                        touchMove.ScreenSpaceTouchDownPosition != getTouchDownPos(r.AssociatedSource))
                        return false;

                    if (r.TouchEvents.Count > 0)
                        return false;
                }

                return true;
            });

            AddStep("move touches outside of area", () =>
            {
                foreach (var s in touch_sources)
                    InputManager.MoveTouchTo(new Touch(s, getTouchUpPos(s)));
            });

            AddAssert("received correct event for each receptor", () =>
            {
                foreach (var r in receptors)
                {
                    if (!(r.TouchEvents.TryDequeue(out TouchEvent te) && te is TouchMoveEvent touchMove))
                        return false;

                    if (touchMove.ScreenSpaceTouch.Source != r.AssociatedSource ||
                        touchMove.ScreenSpaceTouch.Position != getTouchUpPos(r.AssociatedSource) ||
                        touchMove.ScreenSpaceLastTouchPosition != getTouchMovePos(r.AssociatedSource) ||
                        touchMove.ScreenSpaceTouchDownPosition != getTouchDownPos(r.AssociatedSource))
                        return false;

                    if (r.TouchEvents.Count > 0)
                        return false;
                }

                return true;
            });

            AddStep("deactivate touches out of receptors", () =>
            {
                foreach (var s in touch_sources)
                    InputManager.EndTouch(new Touch(s, getTouchUpPos(s)));
            });

            AddAssert("received correct event for each receptor", () =>
            {
                foreach (var r in receptors)
                {
                    if (!(r.TouchEvents.TryDequeue(out TouchEvent te) && te is TouchUpEvent touchUp))
                        return false;

                    if (touchUp.ScreenSpaceTouch.Source != r.AssociatedSource ||
                        touchUp.ScreenSpaceTouch.Position != getTouchUpPos(r.AssociatedSource) ||
                        touchUp.ScreenSpaceTouchDownPosition != getTouchDownPos(r.AssociatedSource))
                        return false;

                    if (r.TouchEvents.Count > 0)
                        return false;
                }

                return true;
            });

            // All touch events have been handled, mouse input should not be performed.
            // For simplicity, let's check whether we received mouse events or not.
            AddAssert("no mouse input performed", () => receptors.All(r => r.MouseEvents.Count == 0));
        }

        [Test]
        public void TestMouseInputAppliedFromLatestTouch()
        {
            InputReceptor firstReceptor = null, lastReceptor = null;

<<<<<<< HEAD
            AddStep("retrieve primary receptor", () => primaryReceptor = receptors[(int)TouchSource.Touch1]);
            AddStep("disable handling touches", () => primaryReceptor.HandleTouch = _ => false);
=======
            AddStep("retrieve receptors", () =>
            {
                firstReceptor = receptors[(int)TouchSource.Touch1];
                lastReceptor = receptors[(int)TouchSource.Touch10];
            });
>>>>>>> d9d132df

            AddStep("activate first", () =>
            {
                InputManager.BeginTouch(new Touch(firstReceptor.AssociatedSource, getTouchDownPos(firstReceptor.AssociatedSource)));
            });

            AddAssert("received mouse-down event on first", () =>
            {
                // event #1: move mouse to first touch position.
                if (!(firstReceptor.MouseEvents.TryDequeue(out MouseEvent me1) && me1 is MouseMoveEvent mouseMove))
                    return false;

                if (mouseMove.ScreenSpaceMousePosition != getTouchDownPos(firstReceptor.AssociatedSource))
                    return false;

                // event #2: press mouse left-button (from first touch activation).
                if (!(firstReceptor.MouseEvents.TryDequeue(out MouseEvent me2) && me2 is MouseDownEvent mouseDown))
                    return false;

                if (mouseDown.Button != MouseButton.Left ||
                    mouseDown.ScreenSpaceMousePosition != getTouchDownPos(firstReceptor.AssociatedSource) ||
                    mouseDown.ScreenSpaceMouseDownPosition != getTouchDownPos(firstReceptor.AssociatedSource))
                    return false;

                return firstReceptor.MouseEvents.Count == 0;
            });

            // Activate each touch after first source and assert mouse has jumped to it.
            foreach (var s in touch_sources.Skip(1))
            {
                Touch touch = default;

                AddStep($"activate {s}", () => InputManager.BeginTouch(touch = new Touch(s, getTouchDownPos(s))));
                AddAssert("mouse jumped to new touch", () => assertMouseOnTouchChange(touch, null, true));
            }

            Vector2? lastMovePosition = null;

            // Move each touch inside area and assert regular mouse-move events received.
            foreach (var s in touch_sources)
            {
                Touch touch = default;

                AddStep($"move {s} inside area", () => InputManager.MoveTouchTo(touch = new Touch(s, getTouchMovePos(s))));
                AddAssert("received regular mouse-move event", () =>
                {
                    // ReSharper disable once AccessToModifiedClosure
                    var result = assertMouseOnTouchChange(touch, lastMovePosition, true);
                    lastMovePosition = touch.Position;
                    return result;
                });
            }

            // Move each touch outside of area and assert no MouseMoveEvent expected to be received.
            foreach (var s in touch_sources)
            {
                Touch touch = default;

                AddStep($"move {s} outside of area", () => InputManager.MoveTouchTo(touch = new Touch(s, getTouchUpPos(s))));
                AddAssert("no mouse-move event received", () =>
                {
                    // ReSharper disable once AccessToModifiedClosure
                    var result = assertMouseOnTouchChange(touch, lastMovePosition, false);
                    lastMovePosition = touch.Position;
                    return result;
                });
            }

            // Deactivate each touch but last touch and assert mouse did not jump to it.
            foreach (var s in touch_sources.SkipLast(1))
            {
                AddStep($"deactivate {s}", () => InputManager.EndTouch(new Touch(s, getTouchUpPos(s))));
                AddAssert("no mouse event received", () => receptors[(int)s].MouseEvents.Count == 0);
            }

            AddStep("deactivate last", () =>
            {
                InputManager.EndTouch(new Touch(lastReceptor.AssociatedSource, getTouchUpPos(lastReceptor.AssociatedSource)));
            });

            AddAssert("received mouse-up event", () =>
            {
                // First receptor is the one handling the mouse down event, mouse up would be raised to it.
                if (!(firstReceptor.MouseEvents.TryDequeue(out MouseEvent me) && me is MouseUpEvent mouseUp))
                    return false;

                if (mouseUp.Button != MouseButton.Left ||
                    mouseUp.ScreenSpaceMousePosition != getTouchUpPos(lastReceptor.AssociatedSource) ||
                    mouseUp.ScreenSpaceMouseDownPosition != getTouchDownPos(firstReceptor.AssociatedSource))
                    return false;

                return firstReceptor.MouseEvents.Count == 0;
            });

            AddAssert("all events dequeued", () => receptors.All(r => r.MouseEvents.Count == 0));

            bool assertMouseOnTouchChange(Touch touch, Vector2? lastPosition, bool expectsMouseMove)
            {
                var receptor = receptors[(int)touch.Source];

                if (expectsMouseMove)
                {
                    if (!(receptor.MouseEvents.TryDequeue(out MouseEvent me1) && me1 is MouseMoveEvent mouseMove))
                        return false;

                    if (mouseMove.ScreenSpaceMousePosition != touch.Position ||
                        (lastPosition != null && mouseMove.ScreenSpaceLastMousePosition != lastPosition.Value))
                        return false;
                }

                // Dequeue the "false drag" from first receptor to ensure there isn't any unexpected hidden event in this receptor.
                if (!(firstReceptor.MouseEvents.TryDequeue(out MouseEvent me2) && me2 is DragEvent mouseDrag))
                    return false;

                if (mouseDrag.Button != MouseButton.Left ||
                    mouseDrag.ScreenSpaceMousePosition != touch.Position ||
                    (lastPosition != null && mouseDrag.ScreenSpaceLastMousePosition != lastPosition.Value) ||
                    mouseDrag.ScreenSpaceMouseDownPosition != getTouchDownPos(firstReceptor.AssociatedSource))
                    return false;

                return receptor.MouseEvents.Count == 0;
            }
        }

        [Test]
        public void TestMouseEventFromTouchIndication()
        {
            InputReceptor primaryReceptor = null;

            AddStep("retrieve primary receptor", () => primaryReceptor = receptors[(int)TouchSource.Touch1]);
            AddStep("setup handlers to avoid mouse-from-touch events", () =>
            {
                primaryReceptor.HandleMouse = e => !(e.CurrentState.Mouse.LastSource is ISourcedFromTouch);
            });

            AddStep("perform input on primary touch", () =>
            {
                InputManager.BeginTouch(new Touch(TouchSource.Touch1, getTouchDownPos(TouchSource.Touch1)));
                InputManager.MoveTouchTo(new Touch(TouchSource.Touch1, getTouchMovePos(TouchSource.Touch1)));
                InputManager.EndTouch(new Touch(TouchSource.Touch1, getTouchUpPos(TouchSource.Touch1)));
            });
            AddAssert("no mouse event received", () => primaryReceptor.MouseEvents.Count == 0);

            AddStep("perform mouse move input", () => InputManager.MoveMouseTo(getTouchDownPos(TouchSource.Touch1)));
            AddAssert("mouse event received", () => primaryReceptor.MouseEvents.Single() is MouseMoveEvent);
        }

        [Test]
        public void TestMouseStillReleasedOnHierarchyInterference()
        {
            InputReceptor primaryReceptor = null;

            AddStep("retrieve primary receptor", () => primaryReceptor = receptors[(int)TouchSource.Touch1]);
            AddStep("setup handlers to receive mouse", () =>
            {
                primaryReceptor.HandleTouch = _ => false;
            });

            AddStep("begin touch", () => InputManager.BeginTouch(new Touch(TouchSource.Touch1, getTouchDownPos(TouchSource.Touch1))));
            AddAssert("primary receptor received mouse", () =>
            {
                bool event1 = primaryReceptor.MouseEvents.Dequeue() is MouseMoveEvent;
                bool event2 = primaryReceptor.MouseEvents.Dequeue() is MouseDownEvent;
                return event1 && event2 && primaryReceptor.MouseEvents.Count == 0;
            });

            AddStep("add drawable", () => primaryReceptor.Add(new InputReceptor(TouchSource.Touch1)
            {
                RelativeSizeAxes = Axes.Both,
                HandleTouch = _ => true,
            }));

            AddStep("end touch", () => InputManager.EndTouch(new Touch(TouchSource.Touch1, getTouchDownPos(TouchSource.Touch1))));
            AddAssert("primary receptor received mouse", () =>
            {
                bool event1 = primaryReceptor.MouseEvents.Dequeue() is MouseUpEvent;
                return event1 && primaryReceptor.MouseEvents.Count == 0;
            });
            AddAssert("child receptor received nothing", () =>
                primaryReceptor.TouchEvents.Count == 0 &&
                primaryReceptor.MouseEvents.Count == 0);
        }

        [Test]
        public void TestMouseEventFromTouchIndication()
        {
            InputReceptor primaryReceptor = null;

            AddStep("retrieve primary receptor", () => primaryReceptor = receptors[(int)TouchSource.Touch1]);
            AddStep("setup handlers to avoid mouse-from-touch events", () =>
            {
                primaryReceptor.HandleMouse = me => !me.FromTouchSource;
            });

            AddStep("perform input on primary touch", () =>
            {
                InputManager.BeginTouch(new Touch(TouchSource.Touch1, getTouchDownPos(TouchSource.Touch1)));
                InputManager.MoveTouchTo(new Touch(TouchSource.Touch1, getTouchMovePos(TouchSource.Touch1)));
                InputManager.EndTouch(new Touch(TouchSource.Touch1, getTouchUpPos(TouchSource.Touch1)));
            });
            AddAssert("no mouse event received", () => primaryReceptor.MouseEvents.Count == 0);

            AddStep("perform mouse move input", () => InputManager.MoveMouseTo(getTouchDownPos(TouchSource.Touch1)));
            AddAssert("mouse event received", () => primaryReceptor.MouseEvents.Single() is MouseMoveEvent);
        }

        private class InputReceptor : Container
        {
            public readonly TouchSource AssociatedSource;

            public readonly Queue<TouchEvent> TouchEvents = new Queue<TouchEvent>();
            public readonly Queue<MouseEvent> MouseEvents = new Queue<MouseEvent>();

<<<<<<< HEAD
            public Func<TouchEvent, bool> HandleTouch;
            public Func<MouseEvent, bool> HandleMouse;

            protected override Container<Drawable> Content => content;

            private readonly Container content;

=======
            public Func<MouseEvent, bool> HandleMouse;

>>>>>>> d9d132df
            public InputReceptor(TouchSource source)
            {
                AssociatedSource = source;

                InternalChildren = new Drawable[]
                {
                    new Box
                    {
                        RelativeSizeAxes = Axes.Both,
                    },
                    new SpriteText
                    {
                        X = 15f,
                        Anchor = Anchor.CentreLeft,
                        Origin = Anchor.CentreLeft,
                        Text = source.ToString(),
                        Colour = Color4.Black,
                    },
                    content = new Container
                    {
                        RelativeSizeAxes = Axes.Both,
                    }
                };
            }

            protected override bool Handle(UIEvent e)
            {
                switch (e)
                {
                    case TouchEvent te:
                        if (HandleTouch?.Invoke(te) != false)
                        {
                            TouchEvents.Enqueue(te);
                            return true;
                        }

                        break;

                    case MouseDownEvent _:
                    case MouseMoveEvent _:
                    case DragEvent _:
                    case MouseUpEvent _:
                        if (HandleMouse?.Invoke((MouseEvent)e) != false)
                        {
                            MouseEvents.Enqueue((MouseEvent)e);
                            return true;
                        }

                        break;

                    // not worth enqueuing, just handle for receiving drag.
                    case DragStartEvent dse:
                        return HandleMouse?.Invoke(dse) ?? true;
                }

                return false;
            }
        }
    }
}<|MERGE_RESOLUTION|>--- conflicted
+++ resolved
@@ -189,16 +189,11 @@
         {
             InputReceptor firstReceptor = null, lastReceptor = null;
 
-<<<<<<< HEAD
-            AddStep("retrieve primary receptor", () => primaryReceptor = receptors[(int)TouchSource.Touch1]);
-            AddStep("disable handling touches", () => primaryReceptor.HandleTouch = _ => false);
-=======
             AddStep("retrieve receptors", () =>
             {
                 firstReceptor = receptors[(int)TouchSource.Touch1];
                 lastReceptor = receptors[(int)TouchSource.Touch10];
             });
->>>>>>> d9d132df
 
             AddStep("activate first", () =>
             {
@@ -412,7 +407,6 @@
             public readonly Queue<TouchEvent> TouchEvents = new Queue<TouchEvent>();
             public readonly Queue<MouseEvent> MouseEvents = new Queue<MouseEvent>();
 
-<<<<<<< HEAD
             public Func<TouchEvent, bool> HandleTouch;
             public Func<MouseEvent, bool> HandleMouse;
 
@@ -420,10 +414,6 @@
 
             private readonly Container content;
 
-=======
-            public Func<MouseEvent, bool> HandleMouse;
-
->>>>>>> d9d132df
             public InputReceptor(TouchSource source)
             {
                 AssociatedSource = source;
