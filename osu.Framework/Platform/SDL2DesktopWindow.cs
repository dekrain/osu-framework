--- conflicted
+++ resolved
@@ -364,7 +364,7 @@
         private void storeWindowSizeToConfig()
         {
             windowStateChanging = true;
-            sizeWindowed.Value = Size;
+            sizeWindowed.Value = scaleSize(Size, 1 / Scale);
             windowStateChanging = false;
         }
 
@@ -492,17 +492,6 @@
             if (!newSize.Equals(Size))
             {
                 Size = newSize;
-<<<<<<< HEAD
-
-                if (windowState == WindowState.Normal)
-                {
-                    windowStateChanging = true;
-                    sizeWindowed.Value = scaleSize(newSize, 1 / Scale);
-                    windowStateChanging = false;
-                }
-
-=======
->>>>>>> 9884470c
                 ScheduleEvent(() => OnResized());
             }
         }
