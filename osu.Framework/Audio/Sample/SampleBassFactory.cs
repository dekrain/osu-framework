--- conflicted
+++ resolved
@@ -28,32 +28,17 @@
         /// </summary>
         internal readonly Bindable<int> PlaybackConcurrency = new Bindable<int>(Sample.DEFAULT_CONCURRENCY);
 
-<<<<<<< HEAD
-        private NativeMemoryTracker.NativeMemoryLease memoryLease;
         private readonly AudioMixer mixer;
-=======
+
         private NativeMemoryTracker.NativeMemoryLease? memoryLease;
         private byte[]? data;
->>>>>>> fec30b41
 
         public SampleBassFactory(byte[] data, AudioMixer mixer)
         {
-<<<<<<< HEAD
             this.mixer = mixer;
-
-            if (data.Length > 0)
-            {
-                EnqueueAction(() =>
-                {
-                    SampleId = loadSample(data);
-                    memoryLease = NativeMemoryTracker.AddMemory(this, data.Length);
-                });
-            }
-=======
             this.data = data;
 
             EnqueueAction(loadSample);
->>>>>>> fec30b41
 
             PlaybackConcurrency.BindValueChanged(updatePlaybackConcurrency);
         }
