--- conflicted
+++ resolved
@@ -1,220 +1,216 @@
-﻿// Copyright (c) 2007-2017 ppy Pty Ltd <contact@ppy.sh>.
-// Licensed under the MIT Licence - https://raw.githubusercontent.com/ppy/osu-framework/master/LICENCE
-
-using System;
-using System.Collections.Generic;
-using OpenTK;
-using System.Linq;
-using osu.Framework.Graphics.Transforms;
-using osu.Framework.MathUtils;
-
-namespace osu.Framework.Graphics.Containers
-{
-    /// <summary>
-    /// A <see cref="FlowContainer{Drawable}"/> that fills space by arranging its children
-    /// next to each other.
-    /// <see cref="Container{T}.Children"/> can be arranged horizontally, vertically, and in a
-    /// combined fashion, which is controlled by <see cref="Direction"/>.
-    /// <see cref="Container{T}.Children"/> are arranged from left-to-right if their
-    /// <see cref="Drawable.Anchor"/> is to the left or centered horizontally.
-    /// They are arranged from right-to-left otherwise.
-    /// <see cref="Container{T}.Children"/> are arranged from top-to-bottom if their
-    /// <see cref="Drawable.Anchor"/> is to the top or centered vertically.
-    /// They are arranged from bottom-to-top otherwise.
-    /// If non-<see cref="Drawable"/> <see cref="Container{T}.Children"/> are desired, use
-    /// <see cref="FillFlowContainer{T}"/>. 
-    /// </summary>
-    public class FillFlowContainer : FillFlowContainer<Drawable>
-    { }
-
-    /// <summary>
-    /// A <see cref="FlowContainer{T}"/> that fills space by arranging its children
-    /// next to each other.
-    /// <see cref="Container{T}.Children"/> can be arranged horizontally, vertically, and in a
-    /// combined fashion, which is controlled by <see cref="Direction"/>.
-    /// <see cref="Container{T}.Children"/> are arranged from left-to-right if their
-    /// <see cref="Drawable.Anchor"/> is to the left or centered horizontally.
-    /// They are arranged from right-to-left otherwise.
-    /// <see cref="Container{T}.Children"/> are arranged from top-to-bottom if their
-    /// <see cref="Drawable.Anchor"/> is to the top or centered vertically.
-    /// They are arranged from bottom-to-top otherwise.
-    /// </summary>
-    public class FillFlowContainer<T> : FlowContainer<T> where T : Drawable
-    {
-        private FillDirection direction = FillDirection.Full;
-
-        /// <summary>
-        /// The direction of the fill. Default is <see cref="FillDirection.Full"/>.
-<<<<<<< HEAD
-        /// If <see cref="FillDirection.Full"/> or <see cref="FillDirection.Horizontal"/>,
-        /// <see cref="Container{T}.Children"/> are arranged from left-to-right if their
-        /// <see cref="Drawable.Anchor"/> is to the left or centered horizontally.
-        /// They are arranged from right-to-left otherwise.
-        /// If <see cref="FillDirection.Full"/> or <see cref="FillDirection.Vertical"/>,
-        /// <see cref="Container{T}.Children"/> are arranged from top-to-bottom if their
-        /// <see cref="Drawable.Anchor"/> is to the top or centered vertically.
-        /// They are arranged from bottom-to-top otherwise.
-=======
->>>>>>> c0321b22
-        /// </summary>
-        public FillDirection Direction
-        {
-            get { return direction; }
-            set
-            {
-                if (direction == value)
-                    return;
-
-                direction = value;
-                InvalidateLayout();
-            }
-        }
-
-        private Vector2 spacing;
-        /// <summary>
-        /// The spacing between individual elements. Default is <see cref="Vector2.Zero"/>.
-        /// </summary>
-        public Vector2 Spacing
-        {
-            get { return spacing; }
-            set
-            {
-                if (spacing == value)
-                    return;
-
-                spacing = value;
-                InvalidateLayout();
-            }
-        }
-
-        public void TransformSpacingTo(Vector2 newSpacing, double duration = 0, EasingTypes easing = EasingTypes.None)
-        {
-            UpdateTransformsOfType(typeof(TransformSpacing));
-            TransformVectorTo(Spacing, newSpacing, duration, easing, new TransformSpacing());
-        }
-
-        public class TransformSpacing : TransformVector
-        {
-            public override void Apply(Drawable d)
-            {
-                base.Apply(d);
-                ((FillFlowContainer<T>)d).Spacing = CurrentValue;
-            }
-        }
-
-        protected override IEnumerable<Vector2> ComputeLayoutPositions()
-        {
-            var max = MaximumSize;
-            if (max == Vector2.Zero)
-            {
-                var s = ChildSize;
-
-                // If we are autosize and haven't specified a maximum size, we should allow infinite expansion.
-                // If we are inheriting then we need to use the parent size (our ActualSize).
-                max.X = (AutoSizeAxes & Axes.X) > 0 ? float.MaxValue : s.X;
-                max.Y = (AutoSizeAxes & Axes.Y) > 0 ? float.MaxValue : s.Y;
-            }
-            
-            var children = FlowingChildren.ToArray();
-            if (children.Length == 0)
-                return new List<Vector2>();
-
-            // The positions for each child we will return later on.
-            Vector2[] result = new Vector2[children.Length];
-
-            // We need to keep track of row widths such that we can compute correct
-            // positions for horizontal centre anchor children.
-            // We also store for each child to which row it belongs.
-            int[] rowIndices = new int[children.Length];
-            List<float> rowWidths = new List<float>();
-
-            // Variables keeping track of the current state while iterating over children
-            // and computing initial flow positions.
-            float rowMaxHeight = 0;
-            var current = Vector2.Zero;
-
-            // First pass, computing initial flow positions
-            for (int i = 0; i < children.Length; ++i)
-            {
-                Vector2 size = children[i].BoundingBox.Size;
-
-                Vector2 stride = size;
-                if (stride.X > 0)
-                    stride.X = Math.Max(0, stride.X + Spacing.X);
-                if (stride.Y > 0)
-                    stride.Y = Math.Max(0, stride.Y + Spacing.Y);
-
-                //We've exceeded our allowed width, move to a new row
-                if (direction != FillDirection.Horizontal && (Precision.DefinitelyBigger(current.X + size.X, max.X) || direction == FillDirection.Vertical))
-                {
-                    current.X = 0;
-                    current.Y += rowMaxHeight;
-
-                    result[i] = current;
-                    rowWidths.Add(i == 0 ? 0 : result[i - 1].X);
-                    rowMaxHeight = 0;
-                }
-                else
-                    result[i] = current;
-
-                rowIndices[i] = rowWidths.Count;
-
-                if (stride.Y > rowMaxHeight)
-                    rowMaxHeight = stride.Y;
-                current.X += stride.X;
-            }
-
-            rowWidths.Add(result.Last().X);
-            float height = result.Last().Y;
-
-            Anchor ourAnchor = children[0].Anchor;
-
-            // Second pass, adjusting the positions for anchors of children.
-            // Uses rowWidths and height for centre-anchors.
-            for (int i = 0; i < children.Length; ++i)
-            {
-                var c = children[i];
-
-                if (c.Anchor != ourAnchor)
-                    throw new InvalidOperationException(
-                        $@"All drawables in a {nameof(FillFlowContainer)} must use the same {nameof(Anchor)} ({ourAnchor} != {c.Anchor}). " +
-                        $@"Consider using multiple instances of {nameof(FillFlowContainer)} if this is intentional.");
-
-                if ((c.Anchor & Anchor.x1) > 0)
-                    // Begin flow at centre of row
-                    result[i].X -= rowWidths[rowIndices[i]] / 2;
-                else if ((c.Anchor & Anchor.x2) > 0)
-                    // Flow right-to-left
-                    result[i].X = -result[i].X;
-
-                if ((c.Anchor & Anchor.y1) > 0)
-                    // Begin flow at centre of total height
-                    result[i].Y -= height / 2;
-                else if ((c.Anchor & Anchor.y2) > 0)
-                    // Flow bottom-to-top
-                    result[i].Y = -result[i].Y;
-            }
-
-            return result;
-        }
-    }
-
-    /// <summary>
-    /// Represents the horizontal direction of a fill flow.
-    /// </summary>
-    public enum FillDirection
-    {
-        /// <summary>
-        /// Fill horizontally first, then fill vertically via multiple rows.
-        /// </summary>
-        Full,
-        /// <summary>
-        /// Fill only horizontally.
-        /// </summary>
-        Horizontal,
-        /// <summary>
-        /// Fill only vertically.
-        /// </summary>
-        Vertical,
-    }
+﻿// Copyright (c) 2007-2017 ppy Pty Ltd <contact@ppy.sh>.
+// Licensed under the MIT Licence - https://raw.githubusercontent.com/ppy/osu-framework/master/LICENCE
+
+using System;
+using System.Collections.Generic;
+using OpenTK;
+using System.Linq;
+using osu.Framework.Graphics.Transforms;
+using osu.Framework.MathUtils;
+
+namespace osu.Framework.Graphics.Containers
+{
+    /// <summary>
+    /// A <see cref="FlowContainer{Drawable}"/> that fills space by arranging its children
+    /// next to each other.
+    /// <see cref="Container{T}.Children"/> can be arranged horizontally, vertically, and in a
+    /// combined fashion, which is controlled by <see cref="Direction"/>.
+    /// <see cref="Container{T}.Children"/> are arranged from left-to-right if their
+    /// <see cref="Drawable.Anchor"/> is to the left or centered horizontally.
+    /// They are arranged from right-to-left otherwise.
+    /// <see cref="Container{T}.Children"/> are arranged from top-to-bottom if their
+    /// <see cref="Drawable.Anchor"/> is to the top or centered vertically.
+    /// They are arranged from bottom-to-top otherwise.
+    /// If non-<see cref="Drawable"/> <see cref="Container{T}.Children"/> are desired, use
+    /// <see cref="FillFlowContainer{T}"/>. 
+    /// </summary>
+    public class FillFlowContainer : FillFlowContainer<Drawable>
+    { }
+
+    /// <summary>
+    /// A <see cref="FlowContainer{T}"/> that fills space by arranging its children
+    /// next to each other.
+    /// <see cref="Container{T}.Children"/> can be arranged horizontally, vertically, and in a
+    /// combined fashion, which is controlled by <see cref="Direction"/>.
+    /// <see cref="Container{T}.Children"/> are arranged from left-to-right if their
+    /// <see cref="Drawable.Anchor"/> is to the left or centered horizontally.
+    /// They are arranged from right-to-left otherwise.
+    /// <see cref="Container{T}.Children"/> are arranged from top-to-bottom if their
+    /// <see cref="Drawable.Anchor"/> is to the top or centered vertically.
+    /// They are arranged from bottom-to-top otherwise.
+    /// </summary>
+    public class FillFlowContainer<T> : FlowContainer<T> where T : Drawable
+    {
+        private FillDirection direction = FillDirection.Full;
+
+        /// <summary>
+        /// If <see cref="FillDirection.Full"/> or <see cref="FillDirection.Horizontal"/>,
+        /// <see cref="Container{T}.Children"/> are arranged from left-to-right if their
+        /// <see cref="Drawable.Anchor"/> is to the left or centered horizontally.
+        /// They are arranged from right-to-left otherwise.
+        /// If <see cref="FillDirection.Full"/> or <see cref="FillDirection.Vertical"/>,
+        /// <see cref="Container{T}.Children"/> are arranged from top-to-bottom if their
+        /// <see cref="Drawable.Anchor"/> is to the top or centered vertically.
+        /// They are arranged from bottom-to-top otherwise.
+        /// </summary>
+        public FillDirection Direction
+        {
+            get { return direction; }
+            set
+            {
+                if (direction == value)
+                    return;
+
+                direction = value;
+                InvalidateLayout();
+            }
+        }
+
+        private Vector2 spacing;
+        /// <summary>
+        /// The spacing between individual elements. Default is <see cref="Vector2.Zero"/>.
+        /// </summary>
+        public Vector2 Spacing
+        {
+            get { return spacing; }
+            set
+            {
+                if (spacing == value)
+                    return;
+
+                spacing = value;
+                InvalidateLayout();
+            }
+        }
+
+        public void TransformSpacingTo(Vector2 newSpacing, double duration = 0, EasingTypes easing = EasingTypes.None)
+        {
+            UpdateTransformsOfType(typeof(TransformSpacing));
+            TransformVectorTo(Spacing, newSpacing, duration, easing, new TransformSpacing());
+        }
+
+        public class TransformSpacing : TransformVector
+        {
+            public override void Apply(Drawable d)
+            {
+                base.Apply(d);
+                ((FillFlowContainer<T>)d).Spacing = CurrentValue;
+            }
+        }
+
+        protected override IEnumerable<Vector2> ComputeLayoutPositions()
+        {
+            var max = MaximumSize;
+            if (max == Vector2.Zero)
+            {
+                var s = ChildSize;
+
+                // If we are autosize and haven't specified a maximum size, we should allow infinite expansion.
+                // If we are inheriting then we need to use the parent size (our ActualSize).
+                max.X = (AutoSizeAxes & Axes.X) > 0 ? float.MaxValue : s.X;
+                max.Y = (AutoSizeAxes & Axes.Y) > 0 ? float.MaxValue : s.Y;
+            }
+            
+            var children = FlowingChildren.ToArray();
+            if (children.Length == 0)
+                return new List<Vector2>();
+
+            // The positions for each child we will return later on.
+            Vector2[] result = new Vector2[children.Length];
+
+            // We need to keep track of row widths such that we can compute correct
+            // positions for horizontal centre anchor children.
+            // We also store for each child to which row it belongs.
+            int[] rowIndices = new int[children.Length];
+            List<float> rowWidths = new List<float>();
+
+            // Variables keeping track of the current state while iterating over children
+            // and computing initial flow positions.
+            float rowMaxHeight = 0;
+            var current = Vector2.Zero;
+
+            // First pass, computing initial flow positions
+            for (int i = 0; i < children.Length; ++i)
+            {
+                Vector2 size = children[i].BoundingBox.Size;
+
+                Vector2 stride = size;
+                if (stride.X > 0)
+                    stride.X = Math.Max(0, stride.X + Spacing.X);
+                if (stride.Y > 0)
+                    stride.Y = Math.Max(0, stride.Y + Spacing.Y);
+
+                //We've exceeded our allowed width, move to a new row
+                if (direction != FillDirection.Horizontal && (Precision.DefinitelyBigger(current.X + size.X, max.X) || direction == FillDirection.Vertical))
+                {
+                    current.X = 0;
+                    current.Y += rowMaxHeight;
+
+                    result[i] = current;
+                    rowWidths.Add(i == 0 ? 0 : result[i - 1].X);
+                    rowMaxHeight = 0;
+                }
+                else
+                    result[i] = current;
+
+                rowIndices[i] = rowWidths.Count;
+
+                if (stride.Y > rowMaxHeight)
+                    rowMaxHeight = stride.Y;
+                current.X += stride.X;
+            }
+
+            rowWidths.Add(result.Last().X);
+            float height = result.Last().Y;
+
+            Anchor ourAnchor = children[0].Anchor;
+
+            // Second pass, adjusting the positions for anchors of children.
+            // Uses rowWidths and height for centre-anchors.
+            for (int i = 0; i < children.Length; ++i)
+            {
+                var c = children[i];
+
+                if (c.Anchor != ourAnchor)
+                    throw new InvalidOperationException(
+                        $@"All drawables in a {nameof(FillFlowContainer)} must use the same {nameof(Anchor)} ({ourAnchor} != {c.Anchor}). " +
+                        $@"Consider using multiple instances of {nameof(FillFlowContainer)} if this is intentional.");
+
+                if ((c.Anchor & Anchor.x1) > 0)
+                    // Begin flow at centre of row
+                    result[i].X -= rowWidths[rowIndices[i]] / 2;
+                else if ((c.Anchor & Anchor.x2) > 0)
+                    // Flow right-to-left
+                    result[i].X = -result[i].X;
+
+                if ((c.Anchor & Anchor.y1) > 0)
+                    // Begin flow at centre of total height
+                    result[i].Y -= height / 2;
+                else if ((c.Anchor & Anchor.y2) > 0)
+                    // Flow bottom-to-top
+                    result[i].Y = -result[i].Y;
+            }
+
+            return result;
+        }
+    }
+
+    /// <summary>
+    /// Represents the horizontal direction of a fill flow.
+    /// </summary>
+    public enum FillDirection
+    {
+        /// <summary>
+        /// Fill horizontally first, then fill vertically via multiple rows.
+        /// </summary>
+        Full,
+        /// <summary>
+        /// Fill only horizontally.
+        /// </summary>
+        Horizontal,
+        /// <summary>
+        /// Fill only vertically.
+        /// </summary>
+        Vertical,
+    }
 }