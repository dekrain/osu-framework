--- conflicted
+++ resolved
@@ -182,27 +182,7 @@
             cancelSource = null;
         }
 
-<<<<<<< HEAD
         protected override DrawNode CreateDrawNode() => new WaveformDrawNode(this);
-=======
-        protected override DrawNode CreateDrawNode() => new WaveformDrawNode();
-
-        protected override void ApplyDrawNode(DrawNode node)
-        {
-            var n = (WaveformDrawNode)node;
-
-            n.Shader = shader;
-            n.Texture = texture;
-            n.DrawSize = DrawSize;
-            n.Points = ResampledWaveform?.GetPoints();
-            n.Channels = ResampledWaveform?.GetChannels() ?? 0;
-            n.LowColour = lowColour ?? DrawColourInfo.Colour;
-            n.MidColour = midColour ?? DrawColourInfo.Colour;
-            n.HighColour = highColour ?? DrawColourInfo.Colour;
-
-            base.ApplyDrawNode(node);
-        }
->>>>>>> adba958d
 
         protected override void Dispose(bool isDisposing)
         {
@@ -242,8 +222,8 @@
                 shader = Source.shader;
                 texture = Source.texture;
                 drawSize = Source.DrawSize;
-                points = Source.generatedWaveform?.GetPoints();
-                channels = Source.generatedWaveform?.GetChannels() ?? 0;
+                points = Source.ResampledWaveform?.GetPoints();
+                channels = Source.ResampledWaveform?.GetChannels() ?? 0;
                 lowColour = Source.lowColour ?? DrawColourInfo.Colour;
                 midColour = Source.midColour ?? DrawColourInfo.Colour;
                 highColour = Source.highColour ?? DrawColourInfo.Colour;
