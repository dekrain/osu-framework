﻿// Copyright (c) 2007-2018 ppy Pty Ltd <contact@ppy.sh>.
// Licensed under the MIT Licence - https://raw.githubusercontent.com/ppy/osu-framework/master/LICENCE

using System;
using System.Collections.Generic;
using System.Diagnostics;
using System.Globalization;
using System.IO;
using osu.Framework.Platform;
using System.Linq;
using System.Threading;
using System.Threading.Tasks;
using osu.Framework.Development;
using osu.Framework.Threading;

namespace osu.Framework.Logging
{
    /// <summary>
    /// This class allows statically (globally) configuring and using logging functionality.
    /// </summary>
    public class Logger
    {
        private static readonly object static_sync_lock = new object();

        // separate locking object for flushing so that we don't lock too long on the staticSyncLock object, since we have to
        // hold this lock for the entire duration of the flush (waiting for I/O etc) before we can resume scheduling logs
        // but other operations like GetLogger(), ApplyFilters() etc. can still be executed while a flush is happening.
        private static readonly object flush_sync_lock = new object();

        /// <summary>
        /// Whether logging is enabled. Setting this to false will disable all logging.
        /// </summary>
        public static bool Enabled = true;

        /// <summary>
        /// The minimum log-level a logged message needs to have to be logged. Default is <see cref="LogLevel.Verbose"/>. Please note that setting this to <see cref="LogLevel.Debug"/>  will log input events, including keypresses when entering a password.
        /// </summary>
        public static LogLevel Level = DebugUtils.IsDebugBuild ? LogLevel.Debug : LogLevel.Verbose;

        /// <summary>
        /// An identifier used in log file headers to figure where the log file came from.
        /// </summary>
        public static string UserIdentifier = Environment.UserName;

        /// <summary>
        /// An identifier for the game written to log file headers to indicate where the log file came from.
        /// </summary>
        public static string GameIdentifier = @"game";

        /// <summary>
        /// An identifier for the version written to log file headers to indicate where the log file came from.
        /// </summary>
        public static string VersionIdentifier = @"unknown";

        private static Storage storage;

        /// <summary>
        /// The storage to place logs inside.
        /// </summary>
        public static Storage Storage
        {
            private get => storage;
            set => storage = value ?? throw new ArgumentNullException(nameof(value));
        }

        /// <summary>
        /// Add a plain-text phrase which should always be filtered from logs. The filtered phrase will be replaced with asterisks (*).
        /// Useful for avoiding logging of credentials.
        /// See also <seealso cref="ApplyFilters(string)"/>.
        /// </summary>
        public static void AddFilteredText(string text)
        {
            if (string.IsNullOrEmpty(text)) return;

            lock (static_sync_lock)
                filters.Add(text);
        }

        /// <summary>
        /// Removes phrases which should be filtered from logs.
        /// Useful for avoiding logging of credentials.
        /// See also <seealso cref="AddFilteredText(string)"/>.
        /// </summary>
        public static string ApplyFilters(string message)
        {
            lock (static_sync_lock)
            {
                foreach (string f in filters)
                    message = message.Replace(f, string.Empty.PadRight(f.Length, '*'));
            }

            return message;
        }

        /// <summary>
        /// Logs the given exception with the given description to the specified logging target.
        /// </summary>
        /// <param name="e">The exception that should be logged.</param>
        /// <param name="description">The description of the error that should be logged with the exception.</param>
        /// <param name="target">The logging target (file).</param>
        /// <param name="recursive">Whether the inner exceptions of the given exception <paramref name="e"/> should be logged recursively.</param>
        public static void Error(Exception e, string description, LoggingTarget target = LoggingTarget.Runtime, bool recursive = false)
        {
            error(e, description, target, null, recursive);
        }

        /// <summary>
        /// Logs the given exception with the given description to the logger with the given name.
        /// </summary>
        /// <param name="e">The exception that should be logged.</param>
        /// <param name="description">The description of the error that should be logged with the exception.</param>
        /// <param name="name">The logger name (file).</param>
        /// <param name="recursive">Whether the inner exceptions of the given exception <paramref name="e"/> should be logged recursively.</param>
        public static void Error(Exception e, string description, string name, bool recursive = false)
        {
            error(e, description, null, name, recursive);
        }

        private static void error(Exception e, string description, LoggingTarget? target, string name, bool recursive)
        {
            log($@"{description}", target, name, LogLevel.Error);
            log(e.ToString(), target, name, LogLevel.Important);

            if (recursive)
                for (Exception inner = e.InnerException; inner != null; inner = inner.InnerException)
                    log(inner.ToString(), target, name, LogLevel.Important);
        }

        /// <summary>
        /// Log an arbitrary string to the specified logging target.
        /// </summary>
        /// <param name="message">The message to log. Can include newline (\n) characters to split into multiple lines.</param>
        /// <param name="target">The logging target (file).</param>
        /// <param name="level">The verbosity level.</param>
        public static void Log(string message, LoggingTarget target = LoggingTarget.Runtime, LogLevel level = LogLevel.Verbose)
        {
            log(message, target, null, level);
        }

        /// <summary>
        /// Log an arbitrary string to the logger with the given name.
        /// </summary>
        /// <param name="message">The message to log. Can include newline (\n) characters to split into multiple lines.</param>
        /// <param name="name">The logger name (file).</param>
        /// <param name="level">The verbosity level.</param>
        public static void Log(string message, string name, LogLevel level = LogLevel.Verbose)
        {
            log(message, null, name, level);
        }

        private static void log(string message, LoggingTarget? target, string loggerName, LogLevel level)
        {
            try
            {
                if (target.HasValue)
                    GetLogger(target.Value).Add(message, level);
                else
                    GetLogger(loggerName).Add(message, level);
            }
            catch
            {
            }
        }

        /// <summary>
        /// Logs a message to the specified logging target and also displays a print statement.
        /// </summary>
        /// <param name="message">The message to log. Can include newline (\n) characters to split into multiple lines.</param>
        /// <param name="target">The logging target (file).</param>
        /// <param name="level">The verbosity level.</param>
        public static void LogPrint(string message, LoggingTarget target = LoggingTarget.Runtime, LogLevel level = LogLevel.Verbose)
        {
            if (Enabled && DebugUtils.IsDebugBuild)
                System.Diagnostics.Debug.Print(message);

            Log(message, target, level);
        }

        /// <summary>
        /// Logs a message to the logger with the given name and also displays a print statement.
        /// </summary>
        /// <param name="message">The message to log. Can include newline (\n) characters to split into multiple lines.</param>
        /// <param name="name">The logger name (file).</param>
        /// <param name="level">The verbosity level.</param>
        public static void LogPrint(string message, string name, LogLevel level = LogLevel.Verbose)
        {
            if (Enabled && DebugUtils.IsDebugBuild)
                System.Diagnostics.Debug.Print(message);

            Log(message, name, level);
        }

        /// <summary>
        /// For classes that regularly log to the same target, this method may be preferred over the static Log method.
        /// </summary>
        /// <param name="target">The logging target.</param>
        /// <returns>The logger responsible for the given logging target.</returns>
        public static Logger GetLogger(LoggingTarget target = LoggingTarget.Runtime)
        {
            // there can be no name conflicts between LoggingTarget-based Loggers and named loggers because
            // every name that would coincide with a LoggingTarget-value is reserved and cannot be used (see ctor).
            return GetLogger(target.ToString());
        }

        /// <summary>
        /// For classes that regularly log to the same target, this method may be preferred over the static Log method.
        /// </summary>
        /// <param name="name">The name of the custom logger.</param>
        /// <returns>The logger responsible for the given logging target.</returns>
        public static Logger GetLogger(string name)
        {
            lock (static_sync_lock)
            {
                var nameLower = name.ToLower();
                if (!static_loggers.TryGetValue(nameLower, out Logger l))
                {
                    static_loggers[nameLower] = l = Enum.TryParse(name, true, out LoggingTarget target) ? new Logger(target) : new Logger(name);
                    l.clear();
                }

                return l;
            }
        }

        /// <summary>
        /// The target for which this logger logs information. This will only be null if the logger has a name.
        /// </summary>
        public LoggingTarget? Target { get; }

        /// <summary>
        /// The name of the logger. This will only have a value if <see cref="Target"/> is null.
        /// </summary>
        public string Name { get; }

        /// <summary>
        /// Gets the name of the file that this logger is logging to.
        /// </summary>
        public string Filename => $@"{(Target?.ToString() ?? Name).ToLower()}.log";

        private Logger(LoggingTarget target = LoggingTarget.Runtime)
        {
            Target = target;
        }

        private static readonly HashSet<string> reserved_names = new HashSet<string>(Enum.GetNames(typeof(LoggingTarget)).Select(n => n.ToLower()));

        private Logger(string name)
        {
            if (string.IsNullOrWhiteSpace(name))
                throw new ArgumentException("The name of a logger must be non-null and may not contain only white space.", nameof(name));

            if (reserved_names.Contains(name.ToLower()))
                throw new ArgumentException($"The name \"{name}\" is reserved. Please use the {nameof(LoggingTarget)}-value corresponding to the name instead.");

            Name = name;
        }

        /// <summary>
        /// Logs a new message with the <see cref="LogLevel.Debug"/> and will only be logged if your project is built in the Debug configuration. Please note that the default setting for <see cref="Level"/> is <see cref="LogLevel.Verbose"/> so unless you increase the <see cref="Level"/> to <see cref="LogLevel.Debug"/> messages printed with this method will not appear in the output.
        /// </summary>
        /// <param name="message">The message that should be logged.</param>
        [Conditional("DEBUG")]
        public void Debug(string message = @"")
        {
            Add(message, LogLevel.Debug);
        }

        /// <summary>
        /// Log an arbitrary string to current log.
        /// </summary>
        /// <param name="message">The message to log. Can include newline (\n) characters to split into multiple lines.</param>
        /// <param name="level">The verbosity level.</param>
        public void Add(string message = @"", LogLevel level = LogLevel.Verbose) =>
            add(message, level, OutputToListeners);

        private void add(string message = @"", LogLevel level = LogLevel.Verbose, bool outputToListeners = true)
        {
            if (!Enabled || level < Level)
                return;

            ensureHeader();

            if (outputToListeners && DebugUtils.IsDebugBuild)
            {
                var debugLine = $"[{Target?.ToString().ToLower() ?? Name}:{level.ToString().ToLower()}] {message}";

                // fire to all debug listeners (like visual studio's output window)
                System.Diagnostics.Debug.Print(debugLine);

                // fire for console displays (appveyor/CI).
                Console.WriteLine(debugLine);
            }

            message = ApplyFilters(message);

            //split each line up.
            string[] lines = message.Replace(@"\r\n", @"\n").Split('\n');
            for (int i = 0; i < lines.Length; i++)
            {
                string s = lines[i];
                lines[i] = $@"{DateTime.UtcNow.ToString(NumberFormatInfo.InvariantInfo)}: {s.Trim()}";
            }

            if (outputToListeners)
                NewEntry?.Invoke(new LogEntry
                {
                    Level = level,
                    Target = Target,
                    LoggerName = Name,
                    Message = message
                });

            if (Target == LoggingTarget.Information)
                // don't want to log this to a file
                return;

            lock (flush_sync_lock)
            {
                // we need to check if the logger is still enabled here, since we may have been waiting for a
                // flush and while the flush was happening, the logger might have been disabled. In that case
                // we want to make sure that we don't accidentally write anything to a file after that flush.
                if (!Enabled)
                    return;

                scheduler.Add(delegate
                {
                    try
                    {
                        using (var stream = Storage.GetStream(Filename, FileAccess.Write, FileMode.Append))
                        using (var writer = new StreamWriter(stream))
                            foreach (var line in lines)
                                writer.WriteLine(line);
                    }
                    catch
                    {
                    }
                });

                writer_idle.Reset();
            }
        }

        /// <summary>
        /// Whether the output of this logger should be sent to listeners of <see cref="Debug"/> and <see cref="Console"/>.
        /// Defaults to true.
        /// </summary>
        public bool OutputToListeners { get; set; } = true;

        /// <summary>
        /// Fires whenever any logger tries to log a new entry, but before the entry is actually written to the logfile.
        /// </summary>
        public static event Action<LogEntry> NewEntry;

        /// <summary>
        /// Deletes log file from disk.
        /// </summary>
        private void clear()
        {
            lock (flush_sync_lock)
            {
                scheduler.Add(() => Storage.Delete(Filename));
                writer_idle.Reset();
            }
        }

        private bool headerAdded;

        private void ensureHeader()
        {
            if (headerAdded) return;
            headerAdded = true;

            add("----------------------------------------------------------", outputToListeners: false);
<<<<<<< HEAD
            add($"{Target} Log for {UserIdentifier}", outputToListeners: false);
            add($"{GameIdentifier} {VersionIdentifier}", outputToListeners: false);
=======
            add($"{Target} Log for {UserIdentifier} (LogLevel: {Level})", outputToListeners: false);
            add($"{GameIdentifier} version {VersionIdentifier}", outputToListeners: false);
>>>>>>> d432d7ae
            add($"Running on {Environment.OSVersion}, {Environment.ProcessorCount} cores", outputToListeners: false);
            add("----------------------------------------------------------", outputToListeners: false);
        }

        private static readonly List<string> filters = new List<string>();
        private static readonly Dictionary<string, Logger> static_loggers = new Dictionary<string, Logger>();

        private static readonly Scheduler scheduler = new Scheduler();

        private static readonly ManualResetEvent writer_idle = new ManualResetEvent(true);

        static Logger()
        {
            Task.Factory.StartNew(() =>
            {
                while (true)
                {
                    if ((Storage != null ? scheduler.Update() : 0) == 0)
                        writer_idle.Set();
                    Thread.Sleep(50);
                }

                // ReSharper disable once FunctionNeverReturns
            }, TaskCreationOptions.LongRunning);
        }

        /// <summary>
        /// Pause execution until all logger writes have completed and file handles have been closed.
        /// This will also unbind all handlers bound to <see cref="NewEntry"/>.
        /// </summary>
        public static void Flush()
        {
            lock (flush_sync_lock)
            {
                writer_idle.WaitOne(500);
                NewEntry = null;
            }
        }
    }

    /// <summary>
    /// Captures information about a logged message.
    /// </summary>
    public class LogEntry
    {
        /// <summary>
        /// The level for which the message was logged.
        /// </summary>
        public LogLevel Level;

        /// <summary>
        /// The target to which this message is being logged, or null if it is being logged to a custom named logger.
        /// </summary>
        public LoggingTarget? Target;

        /// <summary>
        /// The name of the logger to which this message is being logged, or null if it is being logged to a specific <see cref="LoggingTarget"/>.
        /// </summary>
        public string LoggerName;

        /// <summary>
        /// The message that was logged.
        /// </summary>
        public string Message;
    }

    /// <summary>
    /// The level on which a log-message is logged.
    /// </summary>
    public enum LogLevel
    {
        /// <summary>
        /// Log-level for debugging-related log-messages. This is the lowest level (highest verbosity). Please note that this will log input events, including keypresses when entering a password.
        /// </summary>
        Debug,

        /// <summary>
        /// Log-level for most log-messages. This is the second-lowest level (second-highest verbosity).
        /// </summary>
        Verbose,

        /// <summary>
        /// Log-level for important log-messages. This is the second-highest level (second-lowest verbosity).
        /// </summary>
        Important,

        /// <summary>
        /// Log-level for error messages. This is the highest level (lowest verbosity).
        /// </summary>
        Error
    }

    /// <summary>
    /// The target for logging. Different targets can have different logfiles, are displayed differently in the LogOverlay and are generally useful for organizing logs into groups.
    /// </summary>
    public enum LoggingTarget
    {
        /// <summary>
        /// Logging target for general information. Everything logged with this target will not be written to a logfile.
        /// </summary>
        Information,

        /// <summary>
        /// Logging target for information about the runtime.
        /// </summary>
        Runtime,

        /// <summary>
        /// Logging target for network-related events.
        /// </summary>
        Network,

        /// <summary>
        /// Logging target for performance-related information.
        /// </summary>
        Performance,

        /// <summary>
        /// Logging target for information relevant to debugging.
        /// </summary>
        Debug,

        /// <summary>
        /// Logging target for database-related events.
        /// </summary>
        Database
    }
}<|MERGE_RESOLUTION|>--- conflicted
+++ resolved
@@ -371,13 +371,8 @@
             headerAdded = true;
 
             add("----------------------------------------------------------", outputToListeners: false);
-<<<<<<< HEAD
-            add($"{Target} Log for {UserIdentifier}", outputToListeners: false);
+            add($"{Target} Log for {UserIdentifier} (LogLevel: {Level})", outputToListeners: false);
             add($"{GameIdentifier} {VersionIdentifier}", outputToListeners: false);
-=======
-            add($"{Target} Log for {UserIdentifier} (LogLevel: {Level})", outputToListeners: false);
-            add($"{GameIdentifier} version {VersionIdentifier}", outputToListeners: false);
->>>>>>> d432d7ae
             add($"Running on {Environment.OSVersion}, {Environment.ProcessorCount} cores", outputToListeners: false);
             add("----------------------------------------------------------", outputToListeners: false);
         }
